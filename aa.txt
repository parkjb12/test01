--- conflicted
+++ resolved
@@ -1,12 +1,10 @@
-<<<<<<< HEAD
+y 
+
 zzz
 zz
 zz
  
-=======
-y
->>>>>>> 73d6cf19
-
+ 
 sadf
 asdf
 
